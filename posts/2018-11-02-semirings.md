---
layout: post
title: A tale on Semirings

meta:
  nav: blog
  author: lukajcb
  pygments: true

tut:
  scala: 2.12.7
  binaryScala: "2.12"
  scalacOptions:
    - "-Ypartial-unification"
    - "-language:higherKinds"
    - "-language:implicitConversions"
    - "-language:experimental.macros"
  dependencies:
    - com.github.mpilquist::simulacrum:0.14.0
  plugins:
    - org.scalamacros:paradise_2.12.7:2.1.0
---



*Ever wondered why sum types are called sum types?
Or maybe you've always wondered why the `<*>` operator uses exactly these symbols?
And what do these things have to do with Semirings?
Read this article and find out!*

We all know and use `Monoid`s and `Semigroup`s.
They're super useful and come with properties that we can directly utilize to gain a higher level of abstractions at very little cost.
Sometimes, however, certain types can have multiple `Monoid` or `Semigroup` instances.
An easy example are the various numeric types where both multiplication and addition form two completely lawful monoid instances.

In abstract algebra there is a an algebraic class for types with two `Monoid` instances that interact in a certain way.
These are called `Semiring`s (sometimes also `Rig`) and they are defined as two `Monoid`s with some special laws that define the interactions between them.
Because they are often used to describe numeric data types we usually classify them as *Additive* and *Multiplicative*. 
Just like with numeric types the laws of `Semiring` state that multiplication has to distribute over addition and multiplying a value with the additive identity (i.e. zero) absorbs the value and becomes zero.

There are different ways to encode this as type classes and different libraries handle this differently, but let's look at how the [algebra](https://typelevel.org/algebra/) project handles this.
Specifically, it defines a separate `AdditiveSemigroup` and `MultiplicativeSemigroup` and goes from there.

```tut:silent
import simulacrum._

@typeclass trait AdditiveSemigroup[A] {
  def +(x: A)(y: A): A
}

@typeclass trait AdditiveMonoid[A] extends AdditiveSemigroup[A] {
  def zero: A
}

@typeclass trait MultiplicativeSemigroup[A] {
  def *(x: A)(y: A): A
}

@typeclass trait MultiplicativeMonoid[A] extends MultiplicativeSemigroup[A] {
  def one: A
}
```

A `Semiring` is then just an `AdditiveMonoid` coupled with a `MultiplicativeMonoid` with the following extra laws:

<<<<<<< HEAD
1. Additive commutativity, i.e. `x + y === y + x`
2. Right distributivity, i.e. `(x + y) * z === (x * z) + (y * z)`
3. Left distributivity, i.e. `x * (y + z) === (x * y) + (x * z)`
4. Right absorption, i.e. `x * zero === zero`
5. Left absorption, i.e. `zero * x === zero`
=======
1. Additive commutativity. i.e. `x + y === y + x`
2. Right Distributivity. i.e. `(x + y) * z === (x * z) + (y * z)`
3. Left Distributivity. i.e. `x * (y + z) === (x * y) + (x * z)`
4. Right absorption. i.e. `x * zero === zero`
5. Left absorption. i.e. `zero * x === zero`
>>>>>>> 8f8a337b

To define it as a type class, we simply extend from both additive and multiplicative monoid:

```tut:silent
@typeclass trait Semiring[A] extends MultiplicativeMonoid[A] with AdditiveMonoid[A]
```

Now we have a `Semiring` class, that we can use with the various numeric types like `Int`, `Long`, `BigDecimal` etc, but what else is a `Semiring` and why dedicate a whole blog post to it?

It turns out a lot of interesting things can be `Semiring`s, including `Boolean`s, `Set`s and [animations](https://bkase.github.io/slides/algebra-driven-design/#/).
<<<<<<< HEAD
One very interesting thing, I'd like to point out is the fact that we can form a Semiring homomorphism from types to their cardinality.
=======
One very interesting thing I'd like to point out is that we can form a `Semiring` homomorphism from types to their number of possible inhabitants.
>>>>>>> 8f8a337b
What the hell is that?
Well, bear with me for a while and I'll try to explain step by step.

### Cardinality

Okay, so let's start with what I mean by cardinality.
Every type has a specific number of values it can possibly have, e.g. a `Boolean` has cardinality of 2, because it has two possible values: `true` and `false`.

So `Boolean` has two, how many do other primitive types have?
`Byte` has 2^8, `Short` has 2^16, `Int` has 2^32 and `Long` has 2^64.
So far so good, that makes sense, what about something like `String`?
`String` is an unbounded type and therefore theoretically has infinite number of different inhabitants (practically of course, we don't have infinite memory, so the actual number may vary depending on your system).

For what other types can we determine their cardinality?
Well a couple of easy ones are `Unit`, which has exactly one value it can take and also `Nothing`, which has 0 possible values.

That's neat, maybe we can encode this in actual code.
We could create a type class that should be able to give us the number of inhabitants for any type we give it:

```tut:silent
trait Cardinality[A] {
  def cardinality: BigInt
}

object Cardinality {
  def of[A: Cardinality]: BigInt = apply[A].cardinality

  def apply[A: Cardinality]: Cardinality[A] = implicitly
}
```

Awesome!
Now let's try to define some instances for this type class:

```tut:silent
implicit def booleanCardinality = new Cardinality[Boolean] {
  def cardinality: BigInt = BigInt(2)
}

implicit def longCardinality = new Cardinality[Long] {
  def cardinality: BigInt = BigInt(2).pow(64)
}

implicit def intCardinality = new Cardinality[Int] {
  def cardinality: BigInt = BigInt(2).pow(32)
}

implicit def shortCardinality = new Cardinality[Short] {
  def cardinality: BigInt = BigInt(2).pow(16)
}

implicit def byteCardinality = new Cardinality[Byte] {
  def cardinality: BigInt = BigInt(2).pow(8)
}

implicit def unitCardinality = new Cardinality[Unit] {
  def cardinality: BigInt = 1
}

implicit def nothingCardinality = new Cardinality[Nothing] {
  def cardinality: BigInt = 0
}
```

Alright, this is cool, let's try it out in the REPL!

```tut
Cardinality.of[Int]

Cardinality.of[Unit]

Cardinality.of[Long]
```

Cool, but this is all very simple, what about things like ADTs?
Can we encode them in this way as well?
Turns out, we can, we just have to figure out how to handle the basic product and sum types.
To do so, let's look at an example of both types.
First, we'll look at a simple product type: `(Boolean, Byte)`.

How many inhabitants does this type have? 
Well, we know `Boolean` has 2 and `Byte` has 256.
So we have the numbers from `-127` to `128` once with `true` and once again with `false`.
That gives us `512` unique instances.
Hmmm....

`512` seems to be double `256`, so maybe the simple solution is to just multiply the number of inhabitants of the first type with the number of inhabitants of the second type.
If you try this with other examples, you'll see that it's exactly true, awesome!
Let's encode that fact in a type class instance:

```tut:silent
implicit def tupleCardinality[A: Cardinality, B: Cardinality] =
  new Cardinality[(A, B)] {
    def cardinality: BigInt = Cardinality[A].cardinality * Cardinality[B].cardinality
  }
```

Great, now let's look at an example of a simple sum type: `Either[Boolean, Byte]`.
Here the answer seems even more straight forward, since a value of this type can either be one or the other, we should just be able to add the number of inhabitants of one side with the number of inhabitants of the other side.
So `Either[Boolean, Byte]` should have `2 + 256 = 258` number of inhabitants. Cool!

Let's also code that up and try and confirm what we learned in the REPL:

```tut:silent
implicit def eitherCardinality[A: Cardinality, B: Cardinality] =
  new Cardinality[Either[A, B]] {
    def cardinality: BigInt = Cardinality[A].cardinality + Cardinality[B].cardinality
  }
```

```tut
Cardinality.of[(Boolean, Byte)]

Cardinality.of[Either[Boolean, Byte]]

Cardinality.of[Either[Int, (Boolean, Unit)]]
```

So using sum types seem to add the number of inhabitants whereas product types seem to multiply the number of inhabitants.
That makes a lot of sense given their names!


So what about that homomorphism we talked about earlier? 
Well, a homomorphism is a structure-preserving mapping function between two algebraic structures of the same sort (in this case a semiring).

This means that for any two values `x` and `y` and the homomorphism `f`, we get 
1. `f(x * y) === f(x) * f(y)`
2. `f(x + y) === f(x) + f(y)`

Now this might seem fairly abstract, but it applies exactly to what we just did.
If we *"add"* two types of `Byte` and `Boolean`, we get an `Either[Byte, Boolean]` and if we apply the homomorphism function, `number` to it, we get the value `258`.
This is the same as first calling `number` on `Byte` and then adding that to the result of calling `number` on `Boolean`.

And of course the same applies to multiplication and product types.
However, we're still missing something from a valid semiring, we only talked about multiplication and addition, but not about their respective identities.

What we did see, though is that `Unit` has exactly one inhabitant and `Nothing` has exactly zero.
So maybe we can use these two types to get a fully formed Semiring?

Let's try it out!
If `Unit` is `one` then a product type of any type with `Unit` should be equivalent to just the first type.

Turns out, it is, we can easily go from something like `(Int, Unit)` to `Int` and back without losing anything and the number of inhabitants also stay exactly the same.

```tut
Cardinality.of[Int]

Cardinality.of[(Unit, Int)]

Cardinality.of[(Unit, (Unit, Int))]
```

Okay, not bad, but how about `Nothing`?
Given that it is the identity for addition, any type summed with `Nothing` should be equivalent to that type. 
Is `Either[Nothing, A]` equivalent to `A`?
It is! Since `Nothing` doesn't have any values an `Either[Nothing, A]` can only be a `Right` and therefore only an `A`, so these are in fact equivalent types.

We also have to check for the absorption law that says that any value mutliplied with the additive identity `zero` should be equivalent to `zero`.
Since `Nothing` is our `zero` a product type like `(Int, Nothing)` should be equivalent to `Nothing`.
This also holds, given the fact that we can't construct a `Nothing` so we can never construct a tuple that expects a value of type `Nothing` either.

Let's see if this translates to the number of possible inhabitants as well:

Additive Identity:
```scala
scala> Cardinality.of[Either[Nothing, Boolean]]
res0: BigInt = 2

scala> Cardinality.of[Either[Nothing, (Byte, Boolean)]]
res1: BigInt = 258
```

Absorption:
```scala
scala> Cardinality.of[(Nothing, Boolean)]
res0: BigInt = 0

scala> Cardinality.of[(Nothing, Long)]
res1: BigInt = 0
```

Nice! 
The only thing left now is distributivity. 
In type form this means that `(A, Either[B, C])` should be equal to `Either[(A, B), (A, C)]`.
If we think about it, these two types should also be exactly equivalent, woohoo!

```tut

Cardinality.of[(Boolean, Either[Byte, Short])]

Cardinality.of[Either[(Boolean, Byte), (Boolean, Short)]]
```

## Higher kinded algebraic structures

Some of you might have heard of the `Semigroupal` type class. 
But why is it called that, and what is its relation to a `Semigroup`?
Let's find out!

First, let's have a look at `Semigroupal`:

```scala
@typeclass trait Semigroupal[F[_]] {
  def product[A, B](fa: F[A], fb: F[B]): F[(A, B)]
}
```

It seems to bear some similarity to `Semigroup`, we have two values which we somehow combine, and it also shares `Semigroup`s associativity requirement.

So far so good, but the name `product` seems a bit weird.
It makes sense given we combine the `A` and the `B` in a tuple, which is a product type, but if we're using products, maybe this isn't a generic `Semigroupal` but actually a multiplicative one? 
Let's fix this and rename it!

```tut:silent
@typeclass trait MultiplicativeSemigroupal[F[_]] {
  def product[A, B](fa: F[A], fb: F[B]): F[(A, B)]
}
```

Next, let us have a look at what an additive `Semigroupal` might look like.
Surely, the only thing we'd have to change is going from a product type to a sum type:

```tut:silent
@typeclass trait AdditiveSemigroupal[F[_]] {
  def sum[A, B](fa: F[A], fb: F[B]): F[Either[A, B]]
}
```

Pretty interesting so far, can we top this and add identities to make `Monoidal`s?
Surely we can! For addition this should again be `Nothing` and `Unit` for multiplication:

```tut:silent
@typeclass trait AdditiveMonoidal[F[_]] extends AdditiveSemigroupal[F] {
  def nothing: F[Nothing]
}

@typeclass trait MultiplicativeMonoidal[F[_]] extends MultiplicativeSemigroupal[F] {
  def unit: F[Unit]
}
```

So now we have these fancy type classes, but how are they actually useful?
Well, I'm going to make the claim that these type classes already exist in cats today, just under different names.

Let's first look at the `AdditiveMonoidal`.
It is defined by two methods, `nothing` which returns an `F[Nothing]` and `sum` which takes an `F[A]` and an `F[B]` to create an `F[Either[A, B]]`.

What type class in Cats could be similar?
First, we'll look at the `sum` function and try to find a counterpart for `AdditiveSemigroupal`.
Since we gave the lower kinded versions of these type classes symbolic operators, why don't we do the same thing for `AdditiveSemigroupal`?

Since it is additive it should probably contain a `+` somewhere and it should also show that it's inside some context.

Optimally it'd be something like `[+]`, but that's not a valid identifier so let's try `<+>` instead!

```scala
def <+>[A, B](fa: F[A], fb: F[B]): F[Either[A, B]]
```

Oh! The `<+>` function already exists in cats as an alias for `combineK` which can be found on `SemigroupK`, but it's sort of different, it takes two `F[A]`s and returns an `F[A]`, not quite what we have here.

Or is it?
These two functions are actually the same, and we can define them in terms of one another as long as we have an invariant functor:

```scala
def sum[A, B](fa: F[A], fb: F[B]): F[Either[A, B]]

def combineK[A](x: F[A], y: F[A]): F[A] = {
  val feaa: F[Either[A, A]]] = sum(x, y)
  feaa.imap(_.merge)(Right(_))
}
```

So our `AdditiveSemigroupal` is equivalent to `SemigroupK`, so probably `AdditiveMonoidal` is equivalent to `MonoidK`, right?

Indeed, and we can show that quite easily.

`MonoidK` adds an `empty` function with the following definition:

```scala
def empty[A]: F[A]
```

This function uses a universal quantifier for `A`, which means that it works for any `A`, which then means that it cannot actually include any particular `A` and is therefore equivalent to `F[Nothing]` which is what we have for `AdditiveMonoidal`.

Excellent, so we found counterparts for the additive type classes, and we already now that `MultiplicativeSemigroupal` is equivalent to `cats.Semigroupal`.
So the only thing left to find out is the counterpart of `MultiplicativeMonoidal`.

I'm going to spoil the fun and make the claim that `Applicative` is that counterpart.
`Applicative` adds `pure`, which takes an `A` and returns an `F[A]`.
`MultiplicativeMonoidal` adds `unit`, which takes no parameters and returns an `F[Unit]`.
So how can we go from one to another? 
Well the answer is again using a functor:

```scala
def unit: F[Unit]

def pure(a: A): F[A] = unit.imap(_ => a)(_ => ())
```

`Applicative` uses a covariant functor, but as we've shown above it also works for invariant functors.
`Applicative` also uses `<*>` as an alias for using `product` together with `map`, which seems like further evidence that our intuition that its a multiplicative type class is correct.

So in cats right now we have `<+>` and `<*>`, is there also a type class that combines both similar to how `Semiring` combines `+` and `*`?

There is, it is called `Alternative`, it extends `Applicative` and `MonoidK` and if we were super consistent we'd call it a `Semiringal`:


```tut:silent
@typeclass 
trait Semiringal[F[_]] extends MultiplicativeMonoidal[F] with AdditiveMonoidal[F]
```

Excellent, now we've got both `Semiring` and a higher kinded version of it.
Unfortunately the lower kinded version can't be found in Cats yet, but hopefully in a future version it'll be available as well.

If it were available, we could derive a `Semiring` for any `Alternative` the same we can derive a `Monoid` for any `MonoidK` or `Applicative`.
We could also lift any `Semiring` back into `Alternative`, by using `Const`, just like we can lift `Monoid`s into `Applicative` using `Const`.

To end this blog post, we'll have a very quick look on how to do that.

```scala
import Semiring.ops._

case class Const[A, B](getConst: A)

implicit def constSemiringal[A: Semiring] = new Semiringal[Const[A, ?]] {
  def sum[B, C](fa: Const[A, B], fb: Const[A, C]): Const[A, Either[B, C]] =
    Const(fa.getConst + fb.getConst)

  def product[B, C](fa: Const[A, B], fb: Const[A, C]): Const[A, (B, C)] =
    Const(fa.getConst * fb.getConst)

  def unit: Const[A, Unit] =
    Const(Semiring[A].one)

  def nothing: Const[A, Nothing] =
    Const(Semiring[A].zero)
}
```

## Conclusion

Rings and Semirings are very interesting algebraic structures and even if we didn't know about them we've probably been using them for quite some time.
This blog post aimed to show how `Applicative` and `MonoidK` relate to `Monoid` and how algebraic data types form a semiring and how these algebraic structures are pervasive throughout Scala and other functional programming languages.
For me personally, realizing how all of this ties together and form some really satisfying symmetry was really mind blowing and I hope this blog post can give some good insight on recognizing these interesting similarities throughout Cats and other libraries based on different mathematical abstractions.
For further material on this topic, you can check out [this talk](https://www.youtube.com/watch?v=YScIPA8RbVE).



## Addendum

This article glossed over commutativity in the type class encodings.
Commutativity is very important law for semrings and the code should show that.
However, since this post already contained a lot of different type class definitions, adding extra commutative type class definitions that do nothing but add laws felt like it would distract from what is trying to be taught.<|MERGE_RESOLUTION|>--- conflicted
+++ resolved
@@ -63,19 +63,12 @@
 
 A `Semiring` is then just an `AdditiveMonoid` coupled with a `MultiplicativeMonoid` with the following extra laws:
 
-<<<<<<< HEAD
+
 1. Additive commutativity, i.e. `x + y === y + x`
 2. Right distributivity, i.e. `(x + y) * z === (x * z) + (y * z)`
 3. Left distributivity, i.e. `x * (y + z) === (x * y) + (x * z)`
 4. Right absorption, i.e. `x * zero === zero`
 5. Left absorption, i.e. `zero * x === zero`
-=======
-1. Additive commutativity. i.e. `x + y === y + x`
-2. Right Distributivity. i.e. `(x + y) * z === (x * z) + (y * z)`
-3. Left Distributivity. i.e. `x * (y + z) === (x * y) + (x * z)`
-4. Right absorption. i.e. `x * zero === zero`
-5. Left absorption. i.e. `zero * x === zero`
->>>>>>> 8f8a337b
 
 To define it as a type class, we simply extend from both additive and multiplicative monoid:
 
@@ -86,11 +79,8 @@
 Now we have a `Semiring` class, that we can use with the various numeric types like `Int`, `Long`, `BigDecimal` etc, but what else is a `Semiring` and why dedicate a whole blog post to it?
 
 It turns out a lot of interesting things can be `Semiring`s, including `Boolean`s, `Set`s and [animations](https://bkase.github.io/slides/algebra-driven-design/#/).
-<<<<<<< HEAD
-One very interesting thing, I'd like to point out is the fact that we can form a Semiring homomorphism from types to their cardinality.
-=======
+
 One very interesting thing I'd like to point out is that we can form a `Semiring` homomorphism from types to their number of possible inhabitants.
->>>>>>> 8f8a337b
 What the hell is that?
 Well, bear with me for a while and I'll try to explain step by step.
 
